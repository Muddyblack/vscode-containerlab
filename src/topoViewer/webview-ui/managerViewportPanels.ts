// file: managerViewportPanels.ts

import cytoscape from 'cytoscape';
import { ManagerSaveTopo } from './managerSaveTopo';
import { extractNodeIcons } from './managerCytoscapeBaseStyles';
<<<<<<< HEAD
import { log } from '../logging/webviewLogger';
import { isSpecialNodeOrBridge } from '../utilities/specialNodes';
=======
import { log } from '../logging/logger';
>>>>>>> 0dd5e838


/**
 * ManagerViewportPanels handles the UI panels associated with the Cytoscape viewport.
 * It manages the node editor panel and toggles panels based on user interactions.
 */
export class ManagerViewportPanels {
  private saveManager: ManagerSaveTopo;
  private cy: cytoscape.Core;
  private isPanel01Cy = false;
  public nodeClicked: boolean = false;
  public edgeClicked: boolean = false;
  // Variables to store the current selection for dropdowns.
  private panelNodeEditorKind: string = "nokia_srlinux";
  private panelNodeEditorType: string = "";
  private panelNodeEditorUseDropdownForType: boolean = false;
  private panelNodeEditorTopoViewerRole: string = "pe";
  private nodeSchemaData: any = null;
  private panelNodeEditorNode: cytoscape.NodeSingular | null = null;
  /**
   * Creates an instance of ManagerViewportPanels.
   * @param saveManager - The ManagerSaveTopo instance.
   * @param cy - The Cytoscape instance.
   */
    constructor(
      saveManager: ManagerSaveTopo,
      cy: cytoscape.Core
    ) {
      this.saveManager = saveManager;
      this.cy = cy;
      this.toggleHidePanels("cy"); // Initialize the toggle for hiding panels.
    }

  /**
   * Toggle to hide UI panels.
   * If no node or edge was clicked, it hides overlay panels and viewport drawers.
   *
   * @param containerId - The ID of the Cytoscape container (e.g., "cy").
   */
  public toggleHidePanels(containerId: string): void {
    const container = document.getElementById(containerId);
    if (!container) {
      log.warn(`Cytoscape container not found: ${containerId}`);
      return;
    }

    container.addEventListener('click', async () => {
      log.debug('cy container clicked');

      // Execute toggle logic only when no node or edge was clicked.
      if (!this.nodeClicked && !this.edgeClicked) {
        if (!this.isPanel01Cy) {
          // Remove all overlay panels.
          const panelOverlays = document.getElementsByClassName('panel-overlay');
          for (let i = 0; i < panelOverlays.length; i++) {
            (panelOverlays[i] as HTMLElement).style.display = 'none';
          }

          // Hide viewport drawers.
          const viewportDrawers = document.getElementsByClassName('viewport-drawer');
          for (let i = 0; i < viewportDrawers.length; i++) {
            (viewportDrawers[i] as HTMLElement).style.display = 'none';
          }

          // Hide any elements with the class "ViewPortDrawer".
          const viewPortDrawerElements = document.getElementsByClassName('ViewPortDrawer');
          Array.from(viewPortDrawerElements).forEach((element) => {
            (element as HTMLElement).style.display = 'none';
          });
        } else {
          this.removeElementById('Panel-01');
          this.appendMessage('try to remove panel01-Cy');
        }
      }
      // Reset the click flags.
      this.nodeClicked = false;
      this.edgeClicked = false;
    });
  }

  /**
   * Displays the node editor panel for the provided node.
   * Removes any overlay panels, updates editor fields with the node's data,
   * and fetches additional configuration from a JSON schema.
   *
   * @param node - The Cytoscape node for which to show the editor.
   * @returns A promise that resolves when the panel is configured.
   */
  public async panelNodeEditor(node: cytoscape.NodeSingular): Promise<void> {
    // mark that a node interaction occurred so global click handler doesn't immediately hide the panel
    this.nodeClicked = true;
    this.panelNodeEditorNode = node;
    // Remove all overlay panels.
    const panelOverlays = document.getElementsByClassName("panel-overlay");
    Array.from(panelOverlays).forEach((panel) => {
      (panel as HTMLElement).style.display = "none";
    });

    log.debug(`panelNodeEditor - node ID: ${node.data('id')}`);

    // Set the node ID in the editor.
    const panelNodeEditorIdLabel = document.getElementById("panel-node-editor-id");
    if (panelNodeEditorIdLabel) {
      panelNodeEditorIdLabel.textContent = node.data("id");
    }

    // Set the node name in the editor.
    const panelNodeEditorNameInput = document.getElementById("panel-node-editor-name") as HTMLInputElement;
    if (panelNodeEditorNameInput) {
      panelNodeEditorNameInput.value = node.data("name");
    }

    // Grab extraData from the node for populating fields.
    const extraData = node.data('extraData') || {};

    // Set the node image in the editor based on YAML data or fallback.
    const panelNodeEditorImageLabel = document.getElementById('panel-node-editor-image') as HTMLInputElement;
    if (panelNodeEditorImageLabel) {
      panelNodeEditorImageLabel.value = extraData.image ?? '';
    }

    // Set the node type in the editor.
    this.panelNodeEditorKind = extraData.kind || this.panelNodeEditorKind;
    this.panelNodeEditorType = extraData.type || '';
    this.panelNodeEditorUseDropdownForType = false;

    // Set the node group in the editor.
    const panelNodeEditorGroupLabel = document.getElementById("panel-node-editor-group") as HTMLInputElement;
    if (panelNodeEditorGroupLabel) {
      const parentNode = node.parent();
      const parentLabel = parentNode.nonempty() ? (parentNode.data('name') as string) : '';
      log.debug(`Parent Node Label: ${parentLabel}`);
      panelNodeEditorGroupLabel.value = parentLabel;
    }

    // Display the node editor panel.
    const panelNodeEditor = document.getElementById("panel-node-editor");
    if (panelNodeEditor) {
      panelNodeEditor.style.display = "block";
    }

    // Fetch JSON schema.
    const url = window.schemaUrl;
    if (!url) throw new Error('Schema URL is undefined.');
    try {
        const response = await fetch(url);
      if (!response.ok) {
        throw new Error(`HTTP error! Status: ${response.status}`);
      }
      const jsonData = await response.json();

      this.nodeSchemaData = jsonData;

      // Get kind enums from the JSON schema.
      const { kindOptions } = this.panelNodeEditorGetKindEnums(jsonData);
      log.debug(`Kind Enum: ${JSON.stringify(kindOptions)}`);
      // Populate the kind dropdown.
      this.panelNodeEditorPopulateKindDropdown(kindOptions);

      const typeOptions = this.panelNodeEditorGetTypeEnumsByKindPattern(jsonData, `(${this.panelNodeEditorKind})`);
      this.panelNodeEditorSetupTypeField(typeOptions);

      // Then call the function:
      const nodeIcons = extractNodeIcons();
      log.debug(`Extracted node icons: ${JSON.stringify(nodeIcons)}`);

      this.panelNodeEditorPopulateTopoViewerRoleDropdown(nodeIcons);



      // Register the close button event.
      const panelNodeEditorCloseButton = document.getElementById("panel-node-editor-close-button");
      if (panelNodeEditorCloseButton && panelNodeEditor) {
        panelNodeEditorCloseButton.addEventListener("click", () => {
          panelNodeEditor.style.display = "none";
        });
      }

      // Register the save button event.
      const panelNodeEditorSaveButton = document.getElementById("panel-node-editor-save-button");
      if (panelNodeEditorSaveButton) {
        // Clone to remove any existing event listeners
        const newSaveButton = panelNodeEditorSaveButton.cloneNode(true) as HTMLElement;
        panelNodeEditorSaveButton.parentNode?.replaceChild(newSaveButton, panelNodeEditorSaveButton);
        newSaveButton.addEventListener("click", async () => {
          await this.updateNodeFromEditor(node);
          const suppressNotification = false;
          await this.saveManager.viewportButtonsSaveTopo(this.cy, suppressNotification);
        });
      }

      // Add global click handler to close dropdowns when clicking outside
      this.setupDropdownCloseHandler();
    } catch (error: any) {
      log.error(`Error fetching or processing JSON data: ${error.message}`);
      throw error;
    }
  }

  /**
   * Updates the network editor fields based on the selected network type.
   * @param networkType - The selected network type.
   */
  private updateNetworkEditorFields(networkType: string): void {
    const interfaceInput = document.getElementById('panel-network-interface') as HTMLInputElement | null;
    const interfaceLabel = Array.from(document.querySelectorAll('.label')).find(el =>
      el.textContent === 'Interface' || el.textContent === 'Bridge Name'
    );

    if (networkType === 'bridge' || networkType === 'ovs-bridge') {
      if (interfaceLabel) {
        interfaceLabel.textContent = 'Bridge Name';
      }
      if (interfaceInput) {
        interfaceInput.placeholder = 'Enter bridge name';
      }
    } else {
      if (interfaceLabel) {
        interfaceLabel.textContent = 'Interface';
      }
      if (interfaceInput) {
        interfaceInput.placeholder = 'Enter interface name';
      }
    }
  }

  /**
   * Displays the network editor panel for a cloud network node.
   * @param node - The Cytoscape node representing the network.
   */
  public async panelNetworkEditor(node: cytoscape.NodeSingular): Promise<void> {
    this.nodeClicked = true;

    const panelOverlays = document.getElementsByClassName('panel-overlay');
    Array.from(panelOverlays).forEach(panel => {
      (panel as HTMLElement).style.display = 'none';
    });

    // Parse the node ID to extract network type and interface
    const nodeId = node.data('id') as string;
    const nodeData = node.data();
    const parts = nodeId.split(':');
    const networkType = nodeData.extraData?.kind || parts[0] || 'host';
    const interfaceName =
      networkType === 'bridge' || networkType === 'ovs-bridge'
        ? nodeId
        : parts[1] || 'eth1';

    // Set fields
    const idLabel = document.getElementById('panel-network-editor-id');
    if (idLabel) {
      idLabel.textContent = nodeId;
    }

    // Initialize network type filterable dropdown
    const networkTypeOptions = ['host', 'mgmt-net', 'macvlan', 'bridge', 'ovs-bridge'];
    this.createFilterableDropdown(
      'panel-network-type-dropdown-container',
      networkTypeOptions,
      networkType,
      (selectedValue: string) => {
        log.debug(`Network type ${selectedValue} selected`);
        this.updateNetworkEditorFields(selectedValue);
      },
      'Search for network type...'
    );

    const interfaceInput = document.getElementById('panel-network-interface') as HTMLInputElement | null;
    const interfaceLabel = document.querySelector('[for="panel-network-interface"]') ||
                          document.querySelector('.label[class*="Interface"]') ||
                          Array.from(document.querySelectorAll('.label')).find(el => el.textContent === 'Interface');

    // Update field based on network type
    if (networkType === 'bridge' || networkType === 'ovs-bridge') {
      if (interfaceLabel) {
        interfaceLabel.textContent = 'Bridge Name';
      }
      if (interfaceInput) {
        interfaceInput.value = nodeId; // For bridges, the ID is the bridge name
      }
    } else {
      if (interfaceLabel) {
        interfaceLabel.textContent = 'Interface';
      }
      if (interfaceInput) {
        interfaceInput.value = interfaceName;
      }
    }

    const panel = document.getElementById('panel-network-editor');
    if (panel) {
      panel.style.display = 'block';
    }

    const closeBtn = document.getElementById('panel-network-editor-close-button');
    if (closeBtn && panel) {
      closeBtn.addEventListener('click', () => {
        panel.style.display = 'none';
      });
    }

    const saveBtn = document.getElementById('panel-network-editor-save-button');
    if (saveBtn) {
      const newSaveBtn = saveBtn.cloneNode(true) as HTMLElement;
      saveBtn.parentNode?.replaceChild(newSaveBtn, saveBtn);
      newSaveBtn.addEventListener('click', async () => {
        await this.updateNetworkFromEditor(node);
        const suppressNotification = false;
        await this.saveManager.viewportButtonsSaveTopo(this.cy, suppressNotification);
      });
    }
  }


  /**
   * Displays the edge editor panel for the provided edge.
   * Removes any overlay panels, updates form fields with the edge's current source/target endpoints,
   * and wires up the Close/Save buttons.
   *
   * @param edge - The Cytoscape edge to edit.
   * @returns A promise that resolves when the panel is fully configured and shown.
   */
  public async panelEdgeEditor(edge: cytoscape.EdgeSingular): Promise<void> {
    try {
      // Mark that an edge interaction occurred so global click handler doesn't immediately hide the panel
      this.edgeClicked = true;

      // 1) Hide other overlays
      const overlays = document.getElementsByClassName("panel-overlay");
      Array.from(overlays).forEach(el => (el as HTMLElement).style.display = "none");

      // 2) Grab the static parts and initial data
      const panelLinkEditor = document.getElementById("panel-link-editor");
      const panelLinkEditorIdLabel = document.getElementById("panel-link-editor-id");
      const panelLinkEditorIdLabelSrcInput = document.getElementById("panel-link-editor-source-endpoint") as HTMLInputElement | null;
      const panelLinkEditorIdLabelTgtInput = document.getElementById("panel-link-editor-target-endpoint") as HTMLInputElement | null;
      const panelLinkEditorIdLabelCloseBtn = document.getElementById("panel-link-editor-close-button");
      const panelLinkEditorIdLabelSaveBtn = document.getElementById("panel-link-editor-save-button");

      if (!panelLinkEditorIdLabel || !panelLinkEditor || !panelLinkEditorIdLabelSrcInput || !panelLinkEditorIdLabelTgtInput || !panelLinkEditorIdLabelCloseBtn || !panelLinkEditorIdLabelSaveBtn) {
        log.error('panelEdgeEditor: missing required DOM elements');
        this.edgeClicked = false;
        return;
      }
      const source = edge.data("source") as string;
      const target = edge.data("target") as string;
      const sourceEP = (edge.data("sourceEndpoint") as string) || "";
      const targetEP = (edge.data("targetEndpoint") as string) || "";

      // Populate inputs with current endpoint values
      panelLinkEditorIdLabelSrcInput.value = sourceEP;
      panelLinkEditorIdLabelTgtInput.value = targetEP;

      // Helper to sync the ID label from whatever is in the inputs right now
      const updateLabel = () => {
        const s = panelLinkEditorIdLabelSrcInput.value.trim();
        const t = panelLinkEditorIdLabelTgtInput.value.trim();
        panelLinkEditorIdLabel.innerHTML =
          `┌ ${source} :: ${s}<br>` +
          `└ ${target} :: ${t}`;
      };

      // Initial label fill
      updateLabel();

      // 3) Show the panel
      panelLinkEditor.style.display = "block";

      // 4) Re-wire Close button (one-shot)
      const freshClose = panelLinkEditorIdLabelCloseBtn.cloneNode(true) as HTMLElement;
      panelLinkEditorIdLabelCloseBtn.parentNode!.replaceChild(freshClose, panelLinkEditorIdLabelCloseBtn);
      freshClose.addEventListener("click", () => {
        panelLinkEditor.style.display = "none";
        this.edgeClicked = false;
      }, { once: true });

      // 5) Wire real-time preview (optional but helpful)
      panelLinkEditorIdLabelSrcInput.addEventListener("input", updateLabel);
      panelLinkEditorIdLabelTgtInput.addEventListener("input", updateLabel);

      // 6) Wire up Save button
      if (panelLinkEditorIdLabelSaveBtn) {
        const freshSave = panelLinkEditorIdLabelSaveBtn.cloneNode(true) as HTMLElement;
        panelLinkEditorIdLabelSaveBtn.parentNode?.replaceChild(freshSave, panelLinkEditorIdLabelSaveBtn);

        freshSave.addEventListener(
          "click",
          async () => {
            try {
              // 6a) Update edge data from inputs
              const newSourceEP = panelLinkEditorIdLabelSrcInput.value.trim();
              const newTargetEP = panelLinkEditorIdLabelTgtInput.value.trim();
              edge.data({
                sourceEndpoint: newSourceEP,
                targetEndpoint: newTargetEP
              });

              // 6b) Persist changes (with notification)
              await this.saveManager.viewportButtonsSaveTopo(
                this.cy,
                /* suppressNotification */ false
              );

              // 6c) Refresh the ID label so it shows saved values
              if (panelLinkEditorIdLabel) {
                panelLinkEditorIdLabel.innerHTML =
                  `┌ ${source} :: ${newSourceEP}<br>` +
                  `└ ${target} :: ${newTargetEP}`;
              }

              // 6d) Hide the panel
              panelLinkEditor.style.display = "none";
              // Reset the edgeClicked flag
              this.edgeClicked = false;
            } catch (saveErr) {
              log.error(`panelEdgeEditor: error during save: ${saveErr instanceof Error ? saveErr.message : String(saveErr)}`);
              // TODO: show user-facing notification if needed
            }
          },
          { once: true }
        );
      }

      // Reset the edgeClicked flag after a small delay to ensure the panel stays open
      setTimeout(() => {
        this.edgeClicked = false;
      }, 100);

    } catch (err) {
      log.error(`panelEdgeEditor: unexpected error: ${err instanceof Error ? err.message : String(err)}`);
      this.edgeClicked = false;
      // TODO: show user-facing notification if needed
    }
  }


  /**
   * Updates the provided Cytoscape node with data from the editor panel.
   * This method retrieves updated values from the editor and applies them to the node.
   *
   * @param node - The Cytoscape node to update.
   * @returns A promise that resolves when the node data has been updated.
   */
  public async updateNodeFromEditor(node: cytoscape.NodeSingular): Promise<void> {
    // Ensure we target a single node even if a collection is passed.
    const targetNode: cytoscape.NodeSingular = (node as any).length && (node as any).length > 1 ? (node as any)[0] : node;

    // Get the input values.
    const nodeNameInput = document.getElementById("panel-node-editor-name") as HTMLInputElement;
    const nodeImageInput = document.getElementById("panel-node-editor-image") as HTMLInputElement;
    const typeDropdownInput = document.getElementById("panel-node-type-dropdown-container-filter-input") as HTMLInputElement;
    const typeInput = document.getElementById("panel-node-editor-type-input") as HTMLInputElement;

    // Retrieve dropdown selections.
    const kindDropdownInput = document.getElementById("panel-node-kind-dropdown-container-filter-input") as HTMLInputElement;
    const topoViewerRoleDropdownInput = document.getElementById("panel-node-topoviewerrole-dropdown-container-filter-input") as HTMLInputElement;

    // Retrieve current node data.
    const currentData = targetNode.data();
    const oldName = currentData.name as string;              // remember old name
    const newName = nodeNameInput.value;                    // the new name

    // Build updated extraData, preserving other fields.
    const typeValue = this.panelNodeEditorUseDropdownForType
      ? (typeDropdownInput ? typeDropdownInput.value || '' : '')
      : (typeInput ? typeInput.value : '');

    const updatedExtraData = {
      ...currentData.extraData,
      name: nodeNameInput.value,
      image: nodeImageInput.value,
      kind: kindDropdownInput ? kindDropdownInput.value : 'nokia_srlinux',
    };

    if (this.panelNodeEditorUseDropdownForType || typeValue.trim() !== '') {
      updatedExtraData.type = typeValue;
    } else if ('type' in updatedExtraData) {
      delete updatedExtraData.type;
    }

    // Build the updated data object.
    const updatedData = {
      ...currentData,
      name: nodeNameInput.value,
      topoViewerRole: topoViewerRoleDropdownInput ? topoViewerRoleDropdownInput.value : 'pe',
      extraData: updatedExtraData,
    };

    // Update the Cytoscape node data.
    targetNode.data(updatedData);
    log.debug(`Cytoscape node updated with new data: ${JSON.stringify(updatedData)}`);

    // If the node’s name actually changed, update connected edges.
    if (oldName !== newName) {
      const edges = targetNode.connectedEdges();
      edges.forEach(edge => {
        const edgeData = edge.data();
        let modified = false;
        const updatedEdgeData: any = { ...edgeData };

        // Update sourceName if it pointed to our old name
        if (edgeData.sourceName === oldName) {
          updatedEdgeData.sourceName = newName;
          modified = true;
        }
        // Update targetName if it pointed to our old name
        if (edgeData.targetName === oldName) {
          updatedEdgeData.targetName = newName;
          modified = true;
        }
        if (modified) {
          edge.data(updatedEdgeData);
          log.debug(`Edge ${edge.id()} updated to reflect node rename: ${JSON.stringify(updatedEdgeData)}`);
        }
      });
    }

    // Optionally, hide the node editor panel.
    const panelNodeEditor = document.getElementById("panel-node-editor");
    if (panelNodeEditor) {
      panelNodeEditor.style.display = "none";
    }
  }

  /**
   * Updates a network node based on the network editor inputs.
   * @param node - The Cytoscape node representing the network.
   */
  public async updateNetworkFromEditor(node: cytoscape.NodeSingular): Promise<void> {
    const targetNode: cytoscape.NodeSingular = (node as any).length && (node as any).length > 1 ? (node as any)[0] : node;

    const networkTypeInput = document.getElementById('panel-network-type-dropdown-container-filter-input') as HTMLInputElement | null;
    const interfaceInput = document.getElementById('panel-network-interface') as HTMLInputElement | null;

    const currentData = targetNode.data();
    const oldId = currentData.id as string;
    const oldName = currentData.name as string;

    // Build new ID from network type and interface
    const networkType = networkTypeInput ? networkTypeInput.value : 'host';
    const interfaceName = interfaceInput ? interfaceInput.value : 'eth1';
    const isBridgeType = networkType === 'bridge' || networkType === 'ovs-bridge';
    const newId = isBridgeType ? interfaceName : `${networkType}:${interfaceName}`;
    const newName = newId;

    // If ID hasn't changed, just update the data
    if (oldId === newId) {
      const updatedData = {
        ...currentData,
        name: newName,
        topoViewerRole: (networkType === 'bridge' || networkType === 'ovs-bridge') ? 'bridge' : 'cloud',
        extraData: {
          ...currentData.extraData,
          kind: networkType
        }
      };
      targetNode.data(updatedData);
    } else {
      // ID has changed - we need to recreate the node since Cytoscape IDs are immutable
      const position = targetNode.position();
      const connectedEdges = targetNode.connectedEdges().map(edge => {
        const edgeData = edge.data();
        return {
          id: edge.id(),
          source: edgeData.source,
          target: edgeData.target,
          sourceEndpoint: edgeData.sourceEndpoint,
          targetEndpoint: edgeData.targetEndpoint,
          data: edgeData,
          classes: edge.classes()
        };
      });

      // Remove the old node (this also removes connected edges)
      this.cy.remove(targetNode);

      // Create new node with new ID
      const newNodeData = {
        ...currentData,
        id: newId,
        name: newName,
        topoViewerRole: (networkType === 'bridge' || networkType === 'ovs-bridge') ? 'bridge' : 'cloud',
        extraData: {
          ...currentData.extraData,
          kind: networkType
        }
      };

      this.cy.add({
        group: 'nodes',
        data: newNodeData,
        position: position
      });

      // Recreate edges with updated references
      connectedEdges.forEach(edgeInfo => {
        const newEdgeData = { ...edgeInfo.data };

        // Update source/target references
        if (newEdgeData.source === oldId) {
          newEdgeData.source = newId;
        }
        if (newEdgeData.target === oldId) {
          newEdgeData.target = newId;
        }

        // sourceName and targetName should also be updated
        if (newEdgeData.sourceName === oldName) {
          newEdgeData.sourceName = newName;
        }
        if (newEdgeData.targetName === oldName) {
          newEdgeData.targetName = newName;
        }

        // Determine if edge should have stub-link class based on special endpoints
        let edgeClasses = edgeInfo.classes || [];
        const isStubLink = isSpecialNodeOrBridge(newEdgeData.source, this.cy) || isSpecialNodeOrBridge(newEdgeData.target, this.cy);

        // Ensure stub-link class is present for special endpoints
        if (isStubLink && !edgeClasses.includes('stub-link')) {
          edgeClasses = [...edgeClasses, 'stub-link'];
        }

        // Add the edge back
        this.cy.add({
          group: 'edges',
          data: newEdgeData,
          classes: edgeClasses.join(' ')
        });
      });
    }

    const panel = document.getElementById('panel-network-editor');
    if (panel) {
      panel.style.display = 'none';
    }
  }


  /**
   * Updates connected edge endpoints when a node's kind changes.
   * Only endpoints matching the old kind's pattern are updated.
   *
   * @param node - The node whose connected edges should be updated.
   * @param oldKind - The previous kind of the node.
   * @param newKind - The new kind of the node.
   */
  public updateNodeEndpointsForKindChange(
    node: cytoscape.NodeSingular,
    oldKind: string,
    newKind: string
  ): void {
    const ifaceMap = window.ifacePatternMapping || {};
    const oldPattern = ifaceMap[oldKind] || 'eth{n}';
    const newPattern = ifaceMap[newKind] || 'eth{n}';
    const nodeId = node.id();

    const placeholder = '__N__';
    const escaped = oldPattern
      .replace('{n}', placeholder)
      .replace(/[.*+?^${}()|[\]\\]/g, '\\$&');
    const regexStr = '^' + escaped.replace(placeholder, '(\\d+)') + '$';
    const patternRegex = new RegExp(regexStr);

    const edges = this.cy.edges(`[source = "${nodeId}"], [target = "${nodeId}"]`);
    edges.forEach(edge => {
      ['sourceEndpoint', 'targetEndpoint'].forEach(key => {
        const endpoint = edge.data(key);
        const isNodeEndpoint =
          (edge.data('source') === nodeId && key === 'sourceEndpoint') ||
          (edge.data('target') === nodeId && key === 'targetEndpoint');
        if (!endpoint || !isNodeEndpoint) return;
        const match = endpoint.match(patternRegex);
        if (match) {
          const newEndpoint = newPattern.replace('{n}', match[1]);
          edge.data(key, newEndpoint);
        }
      });
    });
  }

  // --- Private helper methods ---

  /**
   * Extracts the kind enumeration options from the JSON schema.
   *
   * @param jsonData - The JSON schema data.
   * @returns An object containing the kindOptions array and the original schema data.
   * @throws Will throw an error if the JSON structure is invalid or 'kind' enum is not found.
   */
  private panelNodeEditorGetKindEnums(jsonData: any): { kindOptions: string[]; schemaData: any } {
    let kindOptions: string[] = [];
    if (jsonData && jsonData.definitions && jsonData.definitions['node-config']) {
      kindOptions = jsonData.definitions['node-config'].properties.kind.enum || [];
    } else {
      throw new Error("Invalid JSON structure or 'kind' enum not found");
    }
    return { kindOptions, schemaData: jsonData };
  }

  /**
   * Populates the kind dropdown with the provided options.
   *
   * @param options - An array of kind option strings.
   */
  private panelNodeEditorPopulateKindDropdown(options: string[]): void {
    this.createFilterableDropdown(
      'panel-node-kind-dropdown-container',
      options,
      this.panelNodeEditorKind,
      (selectedValue: string) => {
        const previousKind = this.panelNodeEditorKind;
        this.panelNodeEditorKind = selectedValue;
        log.debug(`${this.panelNodeEditorKind} selected`);

        const typeOptions = this.panelNodeEditorGetTypeEnumsByKindPattern(this.nodeSchemaData, `(${selectedValue})`);
        // Reset the stored type when kind changes
        this.panelNodeEditorType = "";
        this.panelNodeEditorSetupTypeField(typeOptions);

        if (this.panelNodeEditorNode && window.updateLinkEndpointsOnKindChange) {
          this.updateNodeEndpointsForKindChange(this.panelNodeEditorNode, previousKind, selectedValue);
        }

        const imageMap = window.imageMapping || {};
        const imageInput = document.getElementById('panel-node-editor-image') as HTMLInputElement;
        if (imageInput) {
          const mappedImage = imageMap[selectedValue];
          if (mappedImage !== undefined) {
            imageInput.value = mappedImage;
            imageInput.dispatchEvent(new Event('input'));
          } else if (mappedImage === undefined) {
            imageInput.value = '';
            imageInput.dispatchEvent(new Event('input'));
          }
        }
      },
      'Search for kind...'
    );
  }

  private panelNodeEditorSetupTypeField(options: string[]): void {
    const dropdownContainer = document.getElementById("panel-node-type-dropdown-container");
    const input = document.getElementById("panel-node-editor-type-input") as HTMLInputElement;

    if (!dropdownContainer || !input) {
      log.error('Type input elements not found in the DOM.');
      return;
    }

    if (options.length > 0) {
      dropdownContainer.style.display = "";
      input.style.display = "none";
      this.panelNodeEditorUseDropdownForType = true;
      // Ensure type matches available options
      if (!options.includes(this.panelNodeEditorType)) {
        this.panelNodeEditorType = options[0];
      }
      this.panelNodeEditorPopulateTypeDropdown(options);
    } else {
      dropdownContainer.style.display = "none";
      input.style.display = "";
      this.panelNodeEditorUseDropdownForType = false;
      input.value = this.panelNodeEditorType || "";
      input.oninput = () => {
        this.panelNodeEditorType = input.value;
      };
    }
  }

  private panelNodeEditorPopulateTypeDropdown(options: string[]): void {
    if (!options.includes(this.panelNodeEditorType)) {
      this.panelNodeEditorType = options.length > 0 ? options[0] : "";
    }

    this.createFilterableDropdown(
      'panel-node-type-dropdown-container',
      options,
      this.panelNodeEditorType,
      (selectedValue: string) => {
        this.panelNodeEditorType = selectedValue;
        log.debug(`Type ${this.panelNodeEditorType} selected`);
      },
      'Search for type...'
    );
  }

  /**
   * Populates the topoViewerRole dropdown with the provided options.
   *
   * @param options - An array of topoViewerRole option strings.
   */
  private panelNodeEditorPopulateTopoViewerRoleDropdown(options: string[]): void {
    this.createFilterableDropdown(
      'panel-node-topoviewerrole-dropdown-container',
      options,
      this.panelNodeEditorTopoViewerRole,
      (selectedValue: string) => {
        this.panelNodeEditorTopoViewerRole = selectedValue;
        log.debug(`${this.panelNodeEditorTopoViewerRole} selected`);
      },
      'Search for role...'
    );
  }

  /**
    * Displays the TopoViewer panel
    * Removes any overlay panels, updates form fields with the edge’s current source/target endpoints,
    *
    * @returns A promise that resolves when the panel is fully configured and shown.
    */
  public async panelAbout(): Promise<void> {
    try {
      // 1) Hide other overlays
      const overlays = document.getElementsByClassName("panel-overlay");
      Array.from(overlays).forEach(el => (el as HTMLElement).style.display = "none");

      // 2) Grab the static parts and initial data
      const panelTopoviewerAbout = document.getElementById("panel-topoviewer-about");

      if (!panelTopoviewerAbout) {
        log.error('panelTopoviewerAbout: missing required DOM elements');
        return;
      }

      // 3) Show the panel
      panelTopoviewerAbout.style.display = "block";

    }
    catch (err) {
      log.error(`panelEdgeEditor: unexpected error: ${err instanceof Error ? err.message : String(err)}`);
      // TODO: surface user-facing notification
    }
  }


  /**
   * Extracts type enumeration options from the JSON schema based on a kind pattern.
   *
   * @param jsonData - The JSON schema data.
   * @param pattern - A regex pattern (as a string) to match the kind property.
   * @returns An array of type enum strings.
   */
  private panelNodeEditorGetTypeEnumsByKindPattern(jsonData: any, pattern: string): string[] {
    // Extract the kind from the pattern (e.g., "(nokia_srlinux)" -> "nokia_srlinux")
    const kindMatch = pattern.match(/\(([^)]+)\)/);
    const kind = kindMatch ? kindMatch[1] : '';

    // Only return type options for Nokia kinds
    const nokiaKinds = ['nokia_srlinux', 'nokia_srsim', 'nokia_sros'];
    if (!nokiaKinds.includes(kind)) {
      return [];
    }

    if (
      jsonData &&
      jsonData.definitions &&
      jsonData.definitions['node-config'] &&
      jsonData.definitions['node-config'].allOf
    ) {
      for (const condition of jsonData.definitions['node-config'].allOf) {
        if (
          condition.if &&
          condition.if.properties &&
          condition.if.properties.kind &&
          condition.if.properties.kind.pattern === pattern
        ) {
          if (condition.then && condition.then.properties && condition.then.properties.type) {
            const typeProp = condition.then.properties.type;
            if (typeProp.enum) {
              return typeProp.enum;
            }
            if (Array.isArray(typeProp.anyOf)) {
              for (const sub of typeProp.anyOf) {
                if (sub.enum) {
                  return sub.enum;
                }
              }
            }
          }
        }
      }
    }
    return [];
  }

  /**
   * Displays and populates the node's parent group editor panel.
   *
   * @param newParentId - The new parent ID in the format "group:level".
   *
   * panelNodeEditorGroupEditor is not implemented here due to the complexity
   * of managing groups and the need for a more comprehensive UI handling.
   *
   */


  /**
   * Removes a DOM element by its ID.
   *
   * @param id - The ID of the element to remove.
   */
  private removeElementById(id: string): void {
    const el = document.getElementById(id);
    if (el) {
      el.remove();
    }
  }

  /**
   * Appends or logs a message.
   *
   * @param message - The message to display.
   */
  private appendMessage(message: string): void {
    log.debug(message);
    // Optionally, integrate with a VS Code message sender here if needed.
  }

  /**
   * Sets the flag indicating whether a node was clicked.
   *
   * @param flag - True if a node was clicked; otherwise, false.
   */
  public setNodeClicked(flag: boolean): void {
    this.nodeClicked = flag;
  }

  /**
   * Sets the flag indicating whether an edge was clicked.
   *
   * @param flag - True if an edge was clicked; otherwise, false.
   */
  public setEdgeClicked(flag: boolean): void {
    this.edgeClicked = flag;
  }

  /**
   * Sets the flag for panel 01 state in the Cytoscape container.
   *
   * @param flag - True to enable panel 01; otherwise, false.
   */
  public setPanel01Cy(flag: boolean): void {
    this.isPanel01Cy = flag;
  }

  /**
   * Sets up a global click handler to close dropdowns when clicking outside.
   */
  private setupDropdownCloseHandler(): void {
    document.addEventListener('click', (e) => {
      const target = e.target as HTMLElement;

      // Check if click is outside all dropdowns
      const dropdowns = ['panel-node-kind-dropdown', 'panel-node-topoviewerrole-dropdown', 'panel-node-type-dropdown'];

      dropdowns.forEach(dropdownId => {
        const dropdown = document.getElementById(dropdownId);
        if (dropdown && !dropdown.contains(target)) {
          dropdown.classList.remove('is-active');
          const content = dropdown.querySelector('.dropdown-menu');
          if (content) {
            content.classList.add('hidden');
          }
        }
      });
    });
  }

  /**
   * Creates a filterable dropdown with search functionality.
   * @param containerId - The ID of the container element
   * @param options - Array of options to display
   * @param currentValue - Currently selected value
   * @param onSelect - Callback function when an option is selected
   * @param placeholder - Placeholder text for the filter input
   */
  private createFilterableDropdown(
    containerId: string,
    options: string[],
    currentValue: string,
    onSelect: (value: string) => void, // eslint-disable-line no-unused-vars
    placeholder: string = 'Type to filter...'
  ): void {
    const container = document.getElementById(containerId);
    if (!container) {
      log.error(`Container ${containerId} not found`);
      return;
    }

    // Clear existing content
    container.innerHTML = '';

    // Create the filterable dropdown structure
    const dropdownHtml = `
      <div class="filterable-dropdown relative w-full">
        <div class="filterable-dropdown-input-container relative">
          <input 
            type="text" 
            class="input-field w-full pr-8" 
            placeholder="${placeholder}"
            value="${currentValue}"
            id="${containerId}-filter-input"
          />
          <i class="fas fa-angle-down absolute right-2 top-1/2 transform -translate-y-1/2 cursor-pointer" 
             id="${containerId}-dropdown-arrow"></i>
        </div>
        <div class="filterable-dropdown-menu hidden absolute top-full left-0 mt-1 w-full max-h-40 overflow-y-auto z-[60] bg-[var(--vscode-dropdown-background)] border border-[var(--vscode-dropdown-border)] rounded shadow-lg" 
             id="${containerId}-dropdown-menu">
        </div>
      </div>
    `;

    container.innerHTML = dropdownHtml;

    const filterInput = document.getElementById(`${containerId}-filter-input`) as HTMLInputElement;
    const dropdownMenu = document.getElementById(`${containerId}-dropdown-menu`);
    const dropdownArrow = document.getElementById(`${containerId}-dropdown-arrow`);

    if (!filterInput || !dropdownMenu) {
      log.error(`Failed to create filterable dropdown elements for ${containerId}`);
      return;
    }

    // Function to populate dropdown options
    const populateOptions = (filteredOptions: string[]) => {
      dropdownMenu.innerHTML = '';

      filteredOptions.forEach(option => {
        const optionElement = document.createElement('a');
        optionElement.classList.add('dropdown-item', 'block', 'px-3', 'py-2', 'cursor-pointer');
        optionElement.style.color = 'var(--vscode-dropdown-foreground)';
        optionElement.style.backgroundColor = 'transparent';
        optionElement.style.fontSize = 'var(--vscode-font-size)';
        optionElement.style.fontFamily = 'var(--vscode-font-family)';
        optionElement.textContent = option;
        optionElement.href = '#';

        // Add hover effect
        optionElement.addEventListener('mouseenter', () => {
          optionElement.style.backgroundColor = 'var(--vscode-list-hoverBackground)';
        });
        optionElement.addEventListener('mouseleave', () => {
          if (!optionElement.classList.contains('bg-highlight')) {
            optionElement.style.backgroundColor = 'transparent';
          }
        });

        optionElement.addEventListener('click', (e) => {
          e.preventDefault();
          filterInput.value = option;
          dropdownMenu.classList.add('hidden');
          onSelect(option);
        });

        dropdownMenu.appendChild(optionElement);
      });
    };

    // Initial population
    populateOptions(options);

    // Filter functionality
    filterInput.addEventListener('input', () => {
      const filterValue = filterInput.value.toLowerCase();
      const filteredOptions = options.filter(option =>
        option.toLowerCase().includes(filterValue)
      );
      populateOptions(filteredOptions);

      if (!dropdownMenu.classList.contains('hidden')) {
        // Keep dropdown open if it was already open
        dropdownMenu.classList.remove('hidden');
      }
    });

    // Show/hide dropdown on focus
    filterInput.addEventListener('focus', () => {
      dropdownMenu.classList.remove('hidden');
    });

    // Handle arrow click to toggle dropdown
    if (dropdownArrow) {
      dropdownArrow.addEventListener('click', (e) => {
        e.stopPropagation();
        if (dropdownMenu.classList.contains('hidden')) {
          dropdownMenu.classList.remove('hidden');
          filterInput.focus();
        } else {
          dropdownMenu.classList.add('hidden');
        }
      });
    }

    // Close dropdown when clicking outside
    // Use setTimeout to prevent immediate closing when clicking the arrow
    document.addEventListener('click', (e) => {
      const target = e.target as HTMLElement;
      // Check if click is outside the entire dropdown container
      if (!container.contains(target)) {
        setTimeout(() => {
          dropdownMenu.classList.add('hidden');
        }, 0);
      }
    });

    // Prevent closing when clicking inside the dropdown menu
    dropdownMenu.addEventListener('click', (e) => {
      e.stopPropagation();
    });

    // Handle keyboard navigation
    filterInput.addEventListener('keydown', (e) => {
      const items = dropdownMenu.querySelectorAll('.dropdown-item') as NodeListOf<HTMLElement>;
      let currentIndex = -1;

      // Find currently highlighted item
      items.forEach((item, index) => {
        if (item.classList.contains('bg-highlight')) {
          currentIndex = index;
        }
      });

      switch (e.key) {
        case 'ArrowDown':
          e.preventDefault();
          // Remove current highlight
          if (currentIndex >= 0) {
            items[currentIndex].classList.remove('bg-highlight');
            (items[currentIndex] as HTMLElement).style.backgroundColor = 'transparent';
          }
          // Add highlight to next item
          currentIndex = Math.min(currentIndex + 1, items.length - 1);
          if (items[currentIndex]) {
            items[currentIndex].classList.add('bg-highlight');
            (items[currentIndex] as HTMLElement).style.backgroundColor = 'var(--vscode-list-activeSelectionBackground)';
            // Scroll into view if needed
            items[currentIndex].scrollIntoView({ block: 'nearest' });
          }
          dropdownMenu.classList.remove('hidden');
          break;

        case 'ArrowUp':
          e.preventDefault();
          // Remove current highlight
          if (currentIndex >= 0) {
            items[currentIndex].classList.remove('bg-highlight');
            (items[currentIndex] as HTMLElement).style.backgroundColor = 'transparent';
          }
          // Add highlight to previous item
          currentIndex = Math.max(currentIndex - 1, 0);
          if (items[currentIndex]) {
            items[currentIndex].classList.add('bg-highlight');
            (items[currentIndex] as HTMLElement).style.backgroundColor = 'var(--vscode-list-activeSelectionBackground)';
            // Scroll into view if needed
            items[currentIndex].scrollIntoView({ block: 'nearest' });
          }
          dropdownMenu.classList.remove('hidden');
          break;

        case 'Enter':
          e.preventDefault();
          if (currentIndex >= 0 && items[currentIndex]) {
            const selectedValue = items[currentIndex].textContent || '';
            filterInput.value = selectedValue;
            dropdownMenu.classList.add('hidden');
            onSelect(selectedValue);
          }
          break;

        case 'Escape':
          dropdownMenu.classList.add('hidden');
          break;
      }
    });
  }
}<|MERGE_RESOLUTION|>--- conflicted
+++ resolved
@@ -3,12 +3,8 @@
 import cytoscape from 'cytoscape';
 import { ManagerSaveTopo } from './managerSaveTopo';
 import { extractNodeIcons } from './managerCytoscapeBaseStyles';
-<<<<<<< HEAD
-import { log } from '../logging/webviewLogger';
+import { log } from '../logging/logger';
 import { isSpecialNodeOrBridge } from '../utilities/specialNodes';
-=======
-import { log } from '../logging/logger';
->>>>>>> 0dd5e838
 
 
 /**
